--- conflicted
+++ resolved
@@ -94,13 +94,8 @@
     <Compile Include="ACME\Providers\HttpChallengeDecoderProvider.cs" />
     <Compile Include="ACME\Providers\ManualChallengeHandler.cs" />
     <Compile Include="ACME\Providers\ManualChallengeHandlerProvider.cs" />
-<<<<<<< HEAD
     <Compile Include="ACME\Providers\TlsSniChallengeDecoder.cs" />
     <Compile Include="ACME\Providers\TlsSniChallengeDecoderProvider.cs" />
-    <Compile Include="ACME\Providers\DnsMadeEasyChallengeHandler.cs" />
-    <Compile Include="ACME\Providers\DnsMadeEasyChallengeHandlerProvider.cs" />
-=======
->>>>>>> ac549c32
     <Compile Include="Certificate.cs" />
     <Compile Include="AuthorizationState.cs" />
     <Compile Include="CertificateRequest.cs" />
